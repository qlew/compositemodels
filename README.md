# Composite models
Collection of simple composite models
* Censored regression composes classification and regression for cases when the target is only observed if above or below a certain threshold.
* Stacking models for classification and regression
<<<<<<< HEAD
=======

>>>>>>> e5a3b987
test<|MERGE_RESOLUTION|>--- conflicted
+++ resolved
@@ -2,8 +2,5 @@
 Collection of simple composite models
 * Censored regression composes classification and regression for cases when the target is only observed if above or below a certain threshold.
 * Stacking models for classification and regression
-<<<<<<< HEAD
-=======
 
->>>>>>> e5a3b987
 test